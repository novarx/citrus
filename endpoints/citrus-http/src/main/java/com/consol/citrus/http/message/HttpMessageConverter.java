/*
 * Copyright 2006-2014 the original author or authors.
 *
 * Licensed under the Apache License, Version 2.0 (the "License");
 * you may not use this file except in compliance with the License.
 * You may obtain a copy of the License at
 *
 *     http://www.apache.org/licenses/LICENSE-2.0
 *
 * Unless required by applicable law or agreed to in writing, software
 * distributed under the License is distributed on an "AS IS" BASIS,
 * WITHOUT WARRANTIES OR CONDITIONS OF ANY KIND, either express or implied.
 * See the License for the specific language governing permissions and
 * limitations under the License.
 */

package com.consol.citrus.http.message;

import com.consol.citrus.context.TestContext;
import com.consol.citrus.http.client.HttpEndpointConfiguration;
import com.consol.citrus.message.Message;
import com.consol.citrus.message.MessageConverter;
import com.consol.citrus.message.MessageHeaderUtils;
import com.consol.citrus.message.MessageHeaders;
import jakarta.servlet.http.Cookie;
import org.springframework.http.HttpEntity;
import org.springframework.http.HttpHeaders;
import org.springframework.http.HttpMethod;
import org.springframework.http.HttpStatus;
import org.springframework.http.MediaType;
import org.springframework.http.ResponseEntity;
import org.springframework.util.StringUtils;
import org.springframework.web.bind.annotation.RequestMethod;

<<<<<<< HEAD
import jakarta.servlet.http.Cookie;
=======
>>>>>>> e4e8ab1f
import java.util.Collection;
import java.util.HashMap;
import java.util.List;
import java.util.Map;

/**
 * Message converter implementation able to convert HTTP request and response entities to internal message
 * representation and other way round.
 *
 * @since 2.0
 */
public class HttpMessageConverter implements MessageConverter<HttpEntity<?>, HttpEntity<?>, HttpEndpointConfiguration> {

    private CookieConverter cookieConverter;

    public HttpMessageConverter() {
        cookieConverter = new CookieConverter();
    }

    public HttpMessageConverter(CookieConverter cookieConverter) {
        this.cookieConverter = cookieConverter;
    }

    @Override
    public HttpEntity<?> convertOutbound(Message message,
                                         HttpEndpointConfiguration endpointConfiguration,
                                         TestContext context) {

        HttpMessage httpMessage = convertOutboundMessage(message);

        HttpHeaders httpHeaders = createHttpHeaders(httpMessage, endpointConfiguration);

        Object payload = httpMessage.getPayload();
        if (httpMessage.getStatusCode() != null) {
            return new ResponseEntity<>(payload, httpHeaders, httpMessage.getStatusCode());
        } else {
            for (Cookie cookie : httpMessage.getCookies()) {
                httpHeaders.add(
                        HttpHeaders.COOKIE,
                        cookie.getName() + "=" + context.replaceDynamicContentInString(cookie.getValue()));
            }
        }

        HttpMethod method = determineHttpMethod(endpointConfiguration, httpMessage);

        return createHttpEntity(httpHeaders, payload, method);
    }

    @Override
    public HttpMessage convertInbound(HttpEntity<?> message,
                                      HttpEndpointConfiguration endpointConfiguration,
                                      TestContext context) {
        Map<String, Object> mappedHeaders = endpointConfiguration.getHeaderMapper().toHeaders(message.getHeaders());
        HttpMessage httpMessage = new HttpMessage(extractMessageBody(message), convertHeaderTypes(mappedHeaders));

        for (Map.Entry<String, String> customHeader : getCustomHeaders(message.getHeaders(), mappedHeaders).entrySet()) {
            httpMessage.setHeader(customHeader.getKey(), customHeader.getValue());
        }

        if (message instanceof ResponseEntity<?>) {
<<<<<<< HEAD
            httpMessage.status(HttpStatus.valueOf(((ResponseEntity<?>) message).getStatusCode().value()));
=======
            httpMessage.status((HttpStatus) ((ResponseEntity<?>) message).getStatusCode());
>>>>>>> e4e8ab1f

            // We've no information here about the HTTP Version in this context.
            // Because HTTP/2 is not supported anyway currently, this should be acceptable.
            httpMessage.version("HTTP/1.1");

            if (endpointConfiguration.isHandleCookies()) {
                httpMessage.setCookies(cookieConverter.convertCookies(message));
            }
        }

        return httpMessage;
    }

    @Override
    public void convertOutbound(HttpEntity externalMessage,
                                Message internalMessage,
                                HttpEndpointConfiguration endpointConfiguration,
                                TestContext context) {
        throw new UnsupportedOperationException("HttpMessageConverter does not support predefined HttpEntity objects");
    }



    /**
     * Message headers consist of standard HTTP message headers and custom headers.
     * This method assumes that all header entries that were not initially mapped
     * by header mapper implementations are custom headers.
     *
     * @param httpHeaders all message headers in their pre nature.
     * @param mappedHeaders the previously mapped header entries (all standard headers).
     * @return The map of custom headers
     */
    private Map<String, String> getCustomHeaders(HttpHeaders httpHeaders, Map<String, Object> mappedHeaders) {
        Map<String, String> customHeaders = new HashMap<>();

        for (Map.Entry<String, List<String>> header : httpHeaders.entrySet()) {
            if (!mappedHeaders.containsKey(header.getKey())) {
                customHeaders.put(header.getKey(), StringUtils.collectionToCommaDelimitedString(header.getValue()));
            }
        }

        return customHeaders;
    }

    /**
     * Checks for collection typed header values and convert them to comma delimited String.
     * We need this for further header processing e.g when forwarding headers to JMS queues.
     *
     * @param headers the http request headers.
     */
    private Map<String, Object> convertHeaderTypes(Map<String, Object> headers) {
        Map<String, Object> convertedHeaders = new HashMap<>();

        for (Map.Entry<String, Object> header : headers.entrySet()) {
            if (header.getValue() instanceof Collection<?>) {
                Collection<?> value = (Collection<?>)header.getValue();
                convertedHeaders.put(header.getKey(), StringUtils.collectionToCommaDelimitedString(value));
            } else if (header.getValue() instanceof MediaType) {
                convertedHeaders.put(header.getKey(), header.getValue().toString());
            } else {
                convertedHeaders.put(header.getKey(), header.getValue());
            }
        }

        return convertedHeaders;
    }

    /**
     * Creates HttpHeaders based on the outbound message and the endpoint configurations header mapper.
     * @param httpMessage The HttpMessage to copy the headers from
     * @param endpointConfiguration The endpoint configuration to get th header mapper from
     */
    private HttpHeaders createHttpHeaders(HttpMessage httpMessage,
                                          HttpEndpointConfiguration endpointConfiguration) {

        HttpHeaders httpHeaders = new HttpHeaders();

        endpointConfiguration
                .getHeaderMapper()
                .fromHeaders(
                        new org.springframework.messaging.MessageHeaders(httpMessage.getHeaders()),
                        httpHeaders);

        Map<String, Object> messageHeaders = httpMessage.getHeaders();
        for (Map.Entry<String, Object> header : messageHeaders.entrySet()) {
            if (!header.getKey().startsWith(MessageHeaders.PREFIX) &&
                    !MessageHeaderUtils.isSpringInternalHeader(header.getKey()) &&
                    !httpHeaders.containsKey(header.getKey())) {
                httpHeaders.add(header.getKey(), header.getValue().toString());
            }
        }

        if (httpHeaders.getFirst(HttpMessageHeaders.HTTP_CONTENT_TYPE) == null) {
            httpHeaders.add(HttpMessageHeaders.HTTP_CONTENT_TYPE, composeContentTypeHeaderValue(endpointConfiguration));
        }

        return httpHeaders;
    }

    /**
     *
     * @param endpointConfiguration The HttpEndpointConfiguration to get the default request method from
     * @param httpMessage The HttpMessage to override the default with if necessary
     * @return The HttpMethod of the message to send
     */
    private HttpMethod determineHttpMethod(HttpEndpointConfiguration endpointConfiguration,
                                           HttpMessage httpMessage) {
        RequestMethod method = endpointConfiguration.getRequestMethod();
        if (httpMessage.getRequestMethod() != null) {
            method = httpMessage.getRequestMethod();
        }
        return HttpMethod.valueOf(method.toString());
    }

    /**
     * Composes a HttpEntity based on the given parameters
     * @param httpHeaders The headers to set
     * @param payload The payload to set
     * @param method The HttpMethod to use
     * @return The composed HttpEntitiy
     */
    private HttpEntity<?> createHttpEntity(HttpHeaders httpHeaders, Object payload, HttpMethod method) {
        if (httpMethodSupportsBody(method)) {
            return new HttpEntity<>(payload, httpHeaders);
        } else {
            return new HttpEntity<>(httpHeaders);
        }
    }

    /**
     * Converts the outbound Message object into a HttpMessage
     * @param message The message to convert
     * @return The converted message as HttpMessage
     */
    private HttpMessage convertOutboundMessage(Message message) {
        HttpMessage httpMessage;
        if (message instanceof HttpMessage) {
            httpMessage = (HttpMessage) message;
        } else {
            httpMessage = new HttpMessage(message);
        }
        return httpMessage;
    }

    /**
     * Determines whether the given message type supports a message body
     * @param method The HttpMethod to evaluate
     * @return Whether a message body is supported
     */
    private boolean httpMethodSupportsBody(HttpMethod method) {
        return HttpMethod.POST.equals(method) || HttpMethod.PUT.equals(method)
                || HttpMethod.DELETE.equals(method) || HttpMethod.PATCH.equals(method);
    }

    /**
     * Creates the content type header value enriched with charset information if possible
     * @param endpointConfiguration The endpoint configuration to get the content type from
     * @return The content type header including charset information
     */
    private String composeContentTypeHeaderValue(HttpEndpointConfiguration endpointConfiguration) {
        return (endpointConfiguration.getContentType().contains("charset") || !StringUtils.hasText(endpointConfiguration.getCharset())) ?
                endpointConfiguration.getContentType() :
                endpointConfiguration.getContentType() + ";charset=" + endpointConfiguration.getCharset();
    }

    /**
     * Extracts the message body from the given HttpEntity or returns a default
     * @param message The message to extract the body from
     * @return The body of the HttpEntity or a default value, if no payload is available
     */
    private Object extractMessageBody(HttpEntity<?> message) {
        return message.getBody() != null ? message.getBody() : "";
    }
}<|MERGE_RESOLUTION|>--- conflicted
+++ resolved
@@ -15,6 +15,11 @@
  */
 
 package com.consol.citrus.http.message;
+
+import java.util.Collection;
+import java.util.HashMap;
+import java.util.List;
+import java.util.Map;
 
 import com.consol.citrus.context.TestContext;
 import com.consol.citrus.http.client.HttpEndpointConfiguration;
@@ -25,21 +30,11 @@
 import jakarta.servlet.http.Cookie;
 import org.springframework.http.HttpEntity;
 import org.springframework.http.HttpHeaders;
-import org.springframework.http.HttpMethod;
 import org.springframework.http.HttpStatus;
 import org.springframework.http.MediaType;
 import org.springframework.http.ResponseEntity;
 import org.springframework.util.StringUtils;
 import org.springframework.web.bind.annotation.RequestMethod;
-
-<<<<<<< HEAD
-import jakarta.servlet.http.Cookie;
-=======
->>>>>>> e4e8ab1f
-import java.util.Collection;
-import java.util.HashMap;
-import java.util.List;
-import java.util.Map;
 
 /**
  * Message converter implementation able to convert HTTP request and response entities to internal message
@@ -79,7 +74,7 @@
             }
         }
 
-        HttpMethod method = determineHttpMethod(endpointConfiguration, httpMessage);
+        RequestMethod method = determineRequestMethod(endpointConfiguration, httpMessage);
 
         return createHttpEntity(httpHeaders, payload, method);
     }
@@ -96,11 +91,7 @@
         }
 
         if (message instanceof ResponseEntity<?>) {
-<<<<<<< HEAD
             httpMessage.status(HttpStatus.valueOf(((ResponseEntity<?>) message).getStatusCode().value()));
-=======
-            httpMessage.status((HttpStatus) ((ResponseEntity<?>) message).getStatusCode());
->>>>>>> e4e8ab1f
 
             // We've no information here about the HTTP Version in this context.
             // Because HTTP/2 is not supported anyway currently, this should be acceptable.
@@ -206,13 +197,13 @@
      * @param httpMessage The HttpMessage to override the default with if necessary
      * @return The HttpMethod of the message to send
      */
-    private HttpMethod determineHttpMethod(HttpEndpointConfiguration endpointConfiguration,
-                                           HttpMessage httpMessage) {
+    private RequestMethod determineRequestMethod(HttpEndpointConfiguration endpointConfiguration,
+                                                 HttpMessage httpMessage) {
         RequestMethod method = endpointConfiguration.getRequestMethod();
         if (httpMessage.getRequestMethod() != null) {
             method = httpMessage.getRequestMethod();
         }
-        return HttpMethod.valueOf(method.toString());
+        return method;
     }
 
     /**
@@ -222,7 +213,7 @@
      * @param method The HttpMethod to use
      * @return The composed HttpEntitiy
      */
-    private HttpEntity<?> createHttpEntity(HttpHeaders httpHeaders, Object payload, HttpMethod method) {
+    private HttpEntity<?> createHttpEntity(HttpHeaders httpHeaders, Object payload, RequestMethod method) {
         if (httpMethodSupportsBody(method)) {
             return new HttpEntity<>(payload, httpHeaders);
         } else {
@@ -250,9 +241,9 @@
      * @param method The HttpMethod to evaluate
      * @return Whether a message body is supported
      */
-    private boolean httpMethodSupportsBody(HttpMethod method) {
-        return HttpMethod.POST.equals(method) || HttpMethod.PUT.equals(method)
-                || HttpMethod.DELETE.equals(method) || HttpMethod.PATCH.equals(method);
+    private boolean httpMethodSupportsBody(RequestMethod method) {
+        return RequestMethod.POST.equals(method) || RequestMethod.PUT.equals(method)
+                || RequestMethod.DELETE.equals(method) || RequestMethod.PATCH.equals(method);
     }
 
     /**
