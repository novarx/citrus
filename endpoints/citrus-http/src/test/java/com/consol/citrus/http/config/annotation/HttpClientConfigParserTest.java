--- conflicted
+++ resolved
@@ -41,7 +41,6 @@
 import com.consol.citrus.testng.AbstractTestNGUnitTest;
 import org.mockito.Mock;
 import org.mockito.MockitoAnnotations;
-import org.springframework.http.HttpMethod;
 import org.springframework.http.MediaType;
 import org.springframework.http.client.ClientHttpRequestFactory;
 import org.springframework.http.client.ClientHttpRequestInterceptor;
@@ -67,11 +66,7 @@
 
     @CitrusEndpoint
     @HttpClientConfig(requestUrl = "http://localhost:8080/test",
-<<<<<<< HEAD
-            requestMethod="GET",
-=======
             requestMethod= RequestMethod.GET,
->>>>>>> e4e8ab1f
             contentType="text/xml",
             charset="ISO-8859-1",
             defaultAcceptHeader=false,
@@ -147,7 +142,7 @@
         Assert.assertEquals(httpClient2.getEndpointConfiguration().getRestTemplate().getRequestFactory().getClass(), InterceptingClientHttpRequestFactory.class);
         Assert.assertEquals(httpClient1.getEndpointConfiguration().getClientInterceptors().size(), 1L);
         Assert.assertEquals(httpClient1.getEndpointConfiguration().getClientInterceptors().get(0).getClass(), LoggingClientInterceptor.class);
-        Assert.assertEquals(httpClient1.getEndpointConfiguration().getRequestMethod(), HttpMethod.POST);
+        Assert.assertEquals(httpClient1.getEndpointConfiguration().getRequestMethod(), RequestMethod.POST);
         Assert.assertTrue(httpClient1.getEndpointConfiguration().isDefaultAcceptHeader());
         Assert.assertEquals(httpClient1.getEndpointConfiguration().getCorrelator().getClass(), DefaultMessageCorrelator.class);
         Assert.assertEquals(httpClient1.getEndpointConfiguration().getTimeout(), 5000L);
@@ -160,7 +155,7 @@
         Assert.assertNotNull(httpClient2.getEndpointConfiguration().getRestTemplate());
         Assert.assertEquals(httpClient2.getEndpointConfiguration().getRequestUrl(), "http://localhost:8080/test");
         Assert.assertEquals(httpClient2.getEndpointConfiguration().getRestTemplate().getRequestFactory().getClass(), InterceptingClientHttpRequestFactory.class);
-        Assert.assertEquals(httpClient2.getEndpointConfiguration().getRequestMethod(), HttpMethod.GET);
+        Assert.assertEquals(httpClient2.getEndpointConfiguration().getRequestMethod(), RequestMethod.GET);
         Assert.assertEquals(httpClient2.getEndpointConfiguration().getCorrelator().getClass(), DefaultMessageCorrelator.class);
         Assert.assertEquals(httpClient2.getEndpointConfiguration().getContentType(), "text/xml");
         Assert.assertEquals(httpClient2.getEndpointConfiguration().getCharset(), "ISO-8859-1");
