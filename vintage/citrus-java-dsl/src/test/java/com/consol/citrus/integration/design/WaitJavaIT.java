/*
 * Copyright 2006-2018 the original author or authors.
 *
 * Licensed under the Apache License, Version 2.0 (the "License");
 * you may not use this file except in compliance with the License.
 * You may obtain a copy of the License at
 *
 *     http://www.apache.org/licenses/LICENSE-2.0
 *
 * Unless required by applicable law or agreed to in writing, software
 * distributed under the License is distributed on an "AS IS" BASIS,
 * WITHOUT WARRANTIES OR CONDITIONS OF ANY KIND, either express or implied.
 * See the License for the specific language governing permissions and
 * limitations under the License.
 */

package com.consol.citrus.integration.design;

import com.consol.citrus.annotations.CitrusTest;
import com.consol.citrus.dsl.design.AbstractTestBehavior;
import com.consol.citrus.dsl.testng.TestNGCitrusTestDesigner;
import com.consol.citrus.http.client.HttpClient;
import com.consol.citrus.http.client.HttpClientBuilder;
import com.consol.citrus.http.server.HttpServer;
import com.consol.citrus.http.server.HttpServerBuilder;
import com.consol.citrus.integration.common.FileHelper;
import com.consol.citrus.message.MessageType;
<<<<<<< HEAD
import com.consol.citrus.util.SocketUtils;
import org.springframework.core.io.ClassPathResource;
import org.springframework.http.HttpMethod;
=======
import org.junit.jupiter.api.BeforeEach;
import org.springframework.core.io.ClassPathResource;
import org.springframework.web.bind.annotation.RequestMethod;
>>>>>>> e4e8ab1f
import org.testng.annotations.Test;

import java.io.File;
import java.io.IOException;
import java.util.Collections;


@Test
public class WaitJavaIT extends TestNGCitrusTestDesigner {

    private HttpServer httpServer = new HttpServerBuilder()
            .port(0)
            .timeout(500L)
            .build();

    private HttpClient client;

    @BeforeEach
    void beforeEachSetup() {
        client = new HttpClientBuilder()
                .requestUrl(String.format("http://localhost:%s/test", httpServer.getPort()))
                .requestMethod(RequestMethod.GET)
                .build();
    }

    @CitrusTest
    public void waitMessage() {
        //GIVEN
        String messageName = "myTestMessage";

        parallel().actions(
                sequential().actions(
                        //WHEN
                        waitFor()
                                .message()
                                .name(messageName)
                ),
                sequential().actions(
                        //THEN
                        send("channelRequestSender")
                                .messageName(messageName)
                                .payload("Wait for me")
                                .header("Operation", "waitForMe"),

                        receive("channelResponseReceiver")
                                .selector(Collections.singletonMap("Operation", "waitForMe"))
                                .messageType(MessageType.PLAINTEXT)
                                .messageName(messageName)
                                .header("Operation", "waitForMe")
                )
        );
    }

    @CitrusTest
    public void waitFile() throws IOException {
        waitFor()
                .file()
                .resource(new ClassPathResource("citrus.properties").getFile());
    }

    @CitrusTest
    public void waitHttpAsAction() {
        //GIVEN
        start(httpServer);

        //WHEN
        waitFor()
            .execution()
            .action(send(client));

        //THEN
        receive(client);

        //THEN
        waitFor()
            .execution()
            .action(send(String.format("http://localhost:%s", httpServer.getPort())));

        doFinally().actions(stop(httpServer));
    }

    @CitrusTest
    public void waitHttp() {

        //GIVEN
        start(httpServer);

        //WHEN
        waitFor()
                .http()
                .url(String.format("http://localhost:%s", httpServer.getPort()));

        doFinally().actions(stop(httpServer));
    }

    @CitrusTest
    public void waitAction() {
        waitFor()
                .execution()
                .interval(300L)
                .milliseconds(500L)
                .action(sleep(250L));
    }

    @CitrusTest
    public void waitForFileUsingResource() {
        File file = FileHelper.createTmpFile();

        applyBehavior(new AbstractTestBehavior() {
            @Override
            public void apply() {
                waitFor()
                        .file()
                        .resource(file);
            }
        });
    }

    @CitrusTest
    public void waitForFileUsingPath() {
        File file = FileHelper.createTmpFile();

        applyBehavior(new AbstractTestBehavior() {
            @Override
            public void apply() {
                waitFor()
                        .file()
                        .path(file.toURI().toString());
            }
        });
    }

}<|MERGE_RESOLUTION|>--- conflicted
+++ resolved
@@ -16,6 +16,10 @@
 
 package com.consol.citrus.integration.design;
 
+import java.io.File;
+import java.io.IOException;
+import java.util.Collections;
+
 import com.consol.citrus.annotations.CitrusTest;
 import com.consol.citrus.dsl.design.AbstractTestBehavior;
 import com.consol.citrus.dsl.testng.TestNGCitrusTestDesigner;
@@ -25,39 +29,26 @@
 import com.consol.citrus.http.server.HttpServerBuilder;
 import com.consol.citrus.integration.common.FileHelper;
 import com.consol.citrus.message.MessageType;
-<<<<<<< HEAD
 import com.consol.citrus.util.SocketUtils;
 import org.springframework.core.io.ClassPathResource;
-import org.springframework.http.HttpMethod;
-=======
-import org.junit.jupiter.api.BeforeEach;
-import org.springframework.core.io.ClassPathResource;
 import org.springframework.web.bind.annotation.RequestMethod;
->>>>>>> e4e8ab1f
 import org.testng.annotations.Test;
-
-import java.io.File;
-import java.io.IOException;
-import java.util.Collections;
 
 
 @Test
 public class WaitJavaIT extends TestNGCitrusTestDesigner {
 
+    private final int serverPort = SocketUtils.findAvailableTcpPort();
+
     private HttpServer httpServer = new HttpServerBuilder()
-            .port(0)
+            .port(serverPort)
             .timeout(500L)
             .build();
 
-    private HttpClient client;
-
-    @BeforeEach
-    void beforeEachSetup() {
-        client = new HttpClientBuilder()
-                .requestUrl(String.format("http://localhost:%s/test", httpServer.getPort()))
-                .requestMethod(RequestMethod.GET)
-                .build();
-    }
+    private HttpClient client = new HttpClientBuilder()
+            .requestUrl(String.format("http://localhost:%s/test", serverPort))
+            .requestMethod(RequestMethod.GET)
+            .build();
 
     @CitrusTest
     public void waitMessage() {
@@ -110,7 +101,7 @@
         //THEN
         waitFor()
             .execution()
-            .action(send(String.format("http://localhost:%s", httpServer.getPort())));
+            .action(send(String.format("http://localhost:%s", serverPort)));
 
         doFinally().actions(stop(httpServer));
     }
@@ -124,7 +115,7 @@
         //WHEN
         waitFor()
                 .http()
-                .url(String.format("http://localhost:%s", httpServer.getPort()));
+                .url(String.format("http://localhost:%s", serverPort));
 
         doFinally().actions(stop(httpServer));
     }
