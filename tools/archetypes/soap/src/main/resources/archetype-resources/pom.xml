--- conflicted
+++ resolved
@@ -17,16 +17,10 @@
     <maven.compiler.source>${java.version}</maven.compiler.source>
     <maven.compiler.target>${java.version}</maven.compiler.target>
 
-<<<<<<< HEAD
     <citrus.version>4.0.0-SNAPSHOT</citrus.version>
-    <slf4j.version>1.7.30</slf4j.version>
-    <log4j2.version>2.15.0</log4j2.version>
-=======
-    <citrus.version>3.5.0-SNAPSHOT</citrus.version>
 
     <slf4j.version>2.0.6</slf4j.version>
     <log4j2.version>2.20.0</log4j2.version>
->>>>>>> 2f230d1e
   </properties>
 
   <dependencies>
