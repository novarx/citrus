--- conflicted
+++ resolved
@@ -15,8 +15,10 @@
   </properties>
   
   <body>
-<<<<<<< HEAD
     <release version="1.3" date="05.09.2012" description="1.3 release">
+        <action dev="roland" type="add">
+          #404 Added SSH adapter for mocking SSH requests
+        </action>
         <action dev="christophd" type="add">
           #403 Http error code simulation
         </action>
@@ -28,13 +30,6 @@
         </action>
     </release>
   
-=======
-    <release version="1.3" date="" description="1.3 release">
-      <action dev="roland" type="add">
-        Added a SSH adapter for mocking SSH requests
-      </action>
-    </release>
->>>>>>> ca1df92f
     <release version="1.2" date="05.07.2012" description="1.2 release">
       <action dev="christophd" type="add">
           #368 Add XML validation matcher
