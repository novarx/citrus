- version: ${project.version}
  tag: latest
  issues: https://github.com/christophd/citrus/issues/
  stories: https://github.com/christophd/citrus/issues/
  changes:
<<<<<<< HEAD
  - title: Update to Java 8
      id: 133
      type: Add
      author: christophd

- version: 2.6.1
  date: 2016-09-23
=======
  - title: Escape variable expression syntax
    id: 160
    type: Update
    author: christophd
  - title: Add custom servlet filters to http server
    id: 159
    type: Add
    author: christophd
  - title: Support Gzip message compression
    id: 158
    type: Add
    author: christophd
  - title: Add message wait condition
    id: 156
    type: Add
    author: christophd
  - title: Add JsonPath function
    id: 155
    type: Add
    author: christophd
  - title: Add Xpath function
    id: 154
    type: Add
    author: christophd
  - title: Improve XSD schema documentation
    id: 147
    type: Update
    author: christophd
  - title: Exception handling bug on forked actions
    id: 146
    type: Fix
    author: christophd
  - title: Gradle sample
    id: 145
    type: Add
    author: christophd
  - title: DataProvider explicit name support
    id: 142
    type: Fix
    author: christophd
  - title: Validation of JMS SoapAction not working
    id: 141
    type: Fix
    author: christophd
  - title: Support dynamic endpoints uri for https
    id: 137
    type: Update
    author: christophd
  - title: ignore Xpath only matches first element
    id: 130
    type: Fix
    author: christophd
  - title: escapeXml function still buggy
    id: 128
    type: Fix
    author: christophd
  - title: Add variables and test context support in static response adapter
    id: 122
    type: Update
    author: christophd
  - title: EscapeXml function not working with comments
    id: 118
    type: Fix
    author: christophd
  - title: Add configurable XML serializer
    id: 113
    type: Update
    author: christophd
  - title: Allow Http accept header setting
    id: 112
    type: Update
    author: christophd

- version: 2.6.1
  date: 2016-10-07
>>>>>>> cf115504
  tag: v2-6-1
  issues: https://github.com/christophd/citrus/issues/
  stories: https://github.com/christophd/citrus/issues/
  changes:
  - title: Support variable object path
    id: 132
    type: Add
    author: christophd
  - title: Add JsonPathFunctions to variable extractor
    id: 129
    type: Add
    author: christophd
  - title: Handle BLOB column values in sql query action
    id: 126
    type: Add
    author: christophd
  - title: Add payload file resource in static response adapter
    id: 121
    type: Add
    author: christophd
  - title: Http client annotation config
    id: 120
    type: Fix
    author: christophd
  - title: XHTML message validation XPath support
    id: 119
    type: Fix
    author: christophd
  - title: EscapeXml function not working with commas
    id: 117
    type: Fix
    author: christophd
  - title: Cucumber messaging steps ambiguously defined
    id: 116
    type: Fix
    author: christophd
  - title: TestRunnerComponent TestContext initialization
    id: 115
    type: Fix
    author: christophd
  - title:
    id: 110 Before/after suite methods in java DSL
    type: Fix
    author: christophd
  - title:
    id: 109 Before test methods in Java DSL
    type: Fix
    author: christophd
  - title: Documentation wrong XML tags
    id: 107
    type: Fix
    author: christophd
  - title: Documentation wait wrong argument in Java DSL
    id: 106
    type: Fix
    author: christophd
  - title: Documentation missing maven dependencies
    id: 105
    type: Fix
    author: christophd
    
- version: 2.6
  date: 2016-06-27
  tag: v2-6
  issues: https://github.com/christophd/citrus/issues/
  stories: https://tree.taiga.io/project/christophd-citrus/us/
  changes:
  - title: NoSuchElementException with custom action container in test runner
    id: 101
    type: Fix
    author: christophd
  - title: Java DSL should support test behavior inside test container
    id: 100
    type: Fix
    author: christophd
  - title: Hamcrest matcher in iteration conditions
    id: 57
    type: Add
    author: christophd
  - title: Cucumber BDD support
    id: 56
    type: Add
    author: christophd
  - title: Spring RestDocs support
    id: 53
    type: Add
    author: christophd
  - title: Zookeeper support
    id: 7
    type: Add
    author: maherma
  - title: Set custom message type in Java DSL
    id: 99
    type: Fix
    author: christophd
  - title: Support configurable paths for reporters
    id: 97
    type: Fix
    author: christophd
  - title: Unique particle attribution \#cos-nonambig violation in citrus-ws-testcase XSD
    id: 96
    type: Fix
    author: christophd
  - title: HttpStatus validation broken for BAD_REQUEST status code
    id: 95
    type: Fix
    author: christophd
  - title: escapeXml() not working with \',\' in sub-XML
    id: 94
    type: Fix
    author: christophd
  - title: Links to blogs on front page is 404
    id: 93
    type: Fix
    author: christophd

- version: 2.5.2
  date: 2016-04-01
  tag: v2-5-2
  issues: https://github.com/christophd/citrus/issues/
  stories: https://tree.taiga.io/project/christophd-citrus/us/
  changes:
  - title: Support Hamcrest matchers
    id: 50
    type: Add
    author: christophd
  - title: Support Json object functions in JsonPath validation
    id: 49
    type: Add
    author: christophd
  - title: BinaryBase64 message validator
    id: 47
    type: Add
    author: christophd
  - title: Annotation config support for all modules
    id: 46
    type: Add
    author: christophd
  - title: StringIndexOutOfBoundsException in XMLUtils.getTargetCharset()
    id: 89
    type: Fix
    author: christophd
  - title: Send binary messages with XML DSL
    id: 90
    type: Fix
    author: christophd
  - title: Validation matcher support in PlainTextMessageValidator
    id: 87
    type: Fix
    author: christophd
  - title: XML comments will counted as "normal" child element
    id: 86
    type: Fix
    author: christophd
  - title: XML comments before root element skip validation
    id: 85
    type: Fix
    author: christophd
  - title: Custom-Function, unclear Exception-Message
    id: 84
    type: Fix
    author: christophd
  - title: TestNG DataProvider and CitrusResource injection of TestRunner not working properly
    id: 83
    type: Fix
    author: christophd
  - title: Multithreaded selectors throw a ConcurrentModificationException
    id: 82
    type: Fix
    author: christophd
  - title: Empty message payload support in JSON data dictionary
    id: 80
    type: Fix
    author: christophd
  - title: SQL query file resource produces SQLSyntaxError
    id: 79
    type: Fix
    author: christophd

- version: 2.5.1
  date: 2016-03-03
  tag: v2-5-1
  issues: https://github.com/christophd/citrus/issues/
  stories: https://tree.taiga.io/project/christophd-citrus/us/
  changes:
  - title: Annotation config support
    id: 46
    type: Add
    author: christophd
  - title: Citrus main application class
    id: 41
    type: Add
    author: christophd
  - title: Dynamic endpoints not working for http DSL
    id: 78
    type: Fix
    author: christophd
  - title: Missing 2.5 xsd references in spring.schemas
    id: 77
    type: Fix
    author: christophd
  - title: Nullpointer in after suite
    id: 76
    type: Fix
    author: christophd
  - title: MailServer stops on emtpy line
    id: 74
    type: Fix
    author: gucce
  - title: Cant mvn install citrus with Java 1.7
    id: 73
    type: Fix
    author: christophd
  - title: Message payload lost for Http PATCH method
    id: 70
    type: Fix
    author: christophd
  - title: Form urlencoded marshaller using wrong xsd location
    id: 67
    type: Fix
    author: christophd
  - title: Empty Http request headers missing on server receive
    id: 66
    type: Fix
    author: christophd
  - title: Variable extractor not working in http:receive-response XML
    id: 65
    type: Fix
    author: christophd

- version: 2.5
  date: 2016-01-28
  tag: v2-5
  issues: https://github.com/christophd/citrus/issues/
  stories: https://tree.taiga.io/project/christophd-citrus/us/
  changes:
  - title: TestContext injection
    id: 39
    type: Add
    author: christophd
  - title: x-www-form-urlencoded message validator
    id: 37
    type: Add
    author: christophd
  - title: DataDictionary not settable via Java DSL
    id: 62
    type: Fix
    author: christophd
  - title: Global scoped data dictionaries breaking message receipt
    id: 61
    type: Fix
    author: christophd
  - title: ClassPathResource name needs correction in User Guide
    id: 60
    type: Fix
    author: christophd
  - title: Docker action sharing docker command instance
    id: 59
    type: Fix
    author: christophd
  - title: JUnit4CitrusTestDesigner validateScript doesn't work properly
    id: 58
    type: Fix
    author: christophd
  - title: x-www-form-urlencoded payload lost
    id: 55
    type: Fix
    author: christophd
  - title: allow variable value definition in cdata section
    id: 50
    type: Fix
    author: christophd
  - title: RMI support
    id: 36
    type: Add
    author: christophd
  - title: Cleanup validation matcher support
    id: 34
    type: Update
    author: maherma
  - title: Use Mockito instead of EasyMock
    id: 32
    type: Update
    author: christophd
  - title: Date range validation matcher
    id: 31
    type: Add
    author: maherma
  - title: Read file resource function
    id: 29
    type: Add
    author: christophd
  - title: Timer action container
    id: 24
    type: Add
    author: maherma
  - title: Optimize Jett-9 startup
    id: 23
    type: Update
    author: maherma
  - title: Update to Vert.x 3.0
    id: 17
    type: Update
    author: maherma

- version: 2.4
  date: 2015-11-03
  tag: v2-4
  issues: https://github.com/christophd/citrus/issues/
  stories: https://tree.taiga.io/project/christophd-citrus/us/
  changes:
  - title: JSON data dictionary throws NullPointerException
    id: 47
    type: Fix
    author: christophd
  - title: Validation callback with TestContext
    id: 27
    type: Update
    author: christophd
  - title: Improved REST support
    id: 26
    type: Update
    author: christophd
  - title: Wait-Condition Action
    id: 22
    type: Add
    author: maherma
  - title: Camel route test actions
    id: 21
    type: Add
    author: christophd
  - title: Http DELETE with payload
    id: 20
    type: Update
    author: christophd
  - title: Purge endpoints action
    id: 19
    type: Add
    author: christophd
  - title: Update plugin versions
    id: 14
    type: Update
    author: christophd
  - title: Update dependency versions
    id: 13
    type: Update
    author: christophd
  - title: Release archetypes to central
    id: 12
    type: Add
    author: christophd
  - title: Release to Maven central
    id: 11
    type: Add
    author: christophd
  - title: Docker support
    id: 6
    type: Add
    author: christophd

- version: 2.3
  date: 2015-08-18
  tag: v2-3
  issues: https://citrusframework.atlassian.net/browse/CITRUS-
  stories: https://citrusframework.atlassian.net/browse/CITRUS-
  changes:
  - title: Assertion error in parallel not causing test case to fail
    id: 45
    type: Fix
    author: christophd
  - title: Camel direct endpoint consumer caching
    id: 264
    type: Fix
    author: christophd
  - title: Customize message validators
    id: 263
    type: Add
    author: christophd
  - title: Boolean expression evaluation in Java DSL
    id: 262
    type: Update
    author: christophd
  - title: Refactor Java DSL test action execution (TestRunner)
    id: 255
    type: Add
    author: christophd
  - title: Update Jetty version
    id: 253
    type: Update
    author: maherma
  - title: Websocket support
    id: 248
    type: Add
    author: maherma
  - title: JSONPath support
    id: 196
    type: Add
    author: christophd

- version: 2.2
  date: 2015-06-26
  tag: v2-2
  issues: https://citrusframework.atlassian.net/browse/CITRUS-
  stories: https://citrusframework.atlassian.net/browse/CITRUS-
  changes:
  - title: Http server response message tracing
    id: 261
    type: Fix
    author: christophd
  - title: Customize dynamic endpoint names
    id: 260
    type: Add
    author: christophd
  - title: Nullpointer in SoapMessageConverter
    id: 259
    type: Fix
    author: christophd
  - title: Citrus annotation support in JUnit
    id: 254
    type: Update
    author: christophd
  - title: ANT tasks and tutorial
    id: 252
    type: Fix
    author: christophd
  - title: Start/Stop server action
    id: 250
    type: Add
    author: christophd
  - title: Arquillian integration
    id: 249
    type: Add
    author: christophd
  - title: Iterating action container in loops
    id: 245
    type: Fix
    author: christophd

- version: 2.1
  date: 2015-02-20
  tag: v2-1
  issues: https://citrusframework.atlassian.net/browse/CITRUS-
  stories: https://citrusframework.atlassian.net/browse/CITRUS-
  changes:
  - title: Keep SOAP envelope for incoming requests
    id: 244
    type: Update
    author: christophd
  - title: Ssh request/response XSD schema
    id: 243
    type: Update
    author: christophd
  - title: WSDL includes not working in schema validation
    id: 242
    type: Fix
    author: christophd
  - title: SOAP MTOM support
    id: 241
    type: Add
    author: christophd
  - title: Missing Java 7 requirements in user guide
    id: 240
    type: Fix
    author: christophd
  - title: Java test action cahing String[] method parameters
    id: 239
    type: Fix
    author: christophd
  - title: Conversion exception when logging object message payloads
    id: 238
    type: Fix
    author: christophd
  - title: TestNG data provider handling
    id: 237
    type: Update
    author: christophd
  - title: Fallback endpoint adapter not settable
    id: 236
    type: Fix
    author: christophd
  - title: SOAP 1.2 server support missing
    id: 235
    type: Fix
    author: christophd
  - title: Namespaces lost in SOAP envelope
    id: 208
    type: Fix
    author: christophd
  - title: Mail message payload namespace
    id: 206
    type: Fix
    author: christophd
  - title: Improve TestNG data provider documentation
    id: 193
    type: Fix
    author: christophd

- version: 2.0
  date: 2014-11-01
  tag: v2-0
  issues: https://citrusframework.atlassian.net/browse/CITRUS-
  stories: https://citrusframework.atlassian.net/browse/CITRUS-
  changes:
  - title: Remove deprecated classes
    id: 234
    type: Update
    author: christophd
  - title: Separate citrus-jms module
    id: 233
    type: Update
    author: christophd
  - title: Use message converter pattern
    id: 232
    type: Add
    author: christophd
  - title: Schema validation on xs:any
    id: 231
    type: Fix
    author: christophd
  - title: Upgrade to Spring 4.x
    id: 230
    type: Update
    author: christophd
  - title: Update dependency and Maven plugin versions
    id: 229
    type: Add
    author: christophd
  - title: TestNG parameters in Java DSL
    id: 228
    type: Fix
    author: christophd
  - title: Use TestContext in validation matcher interface
    id: 227
    type: Update
    author: christophd
  - title: Use TestContext in function interface
    id: 226
    type: Update
    author: christophd
  - title: Create variable validation matcher
    id: 225
    type: Add
    author: christophd
  - title: Namespace context configuration component
    id: 224
    type: Add
    author: christophd
  - title: Correlate messages by default
    id: 223
    type: Update
    author: christophd
  - title: Multiple SOAP attachments
    id: 222
    type: Add
    author: christophd
  - title: Multiple SOAP header fragments
    id: 221
    type: Add
    author: christophd
  - title: Data dictionary schema component
    id: 220
    type: Add
    author: christophd
  - title: Auto sleep in milliseconds
    id: 219
    type: Update
    author: christophd
  - title: Sleep action in milliseconds
    id: 218
    type: Update
    author: christophd
  - title: Rework MessageListener interface
    id: 217
    type: Update
    author: christophd
  - title: Log Citrus version
    id: 216
    type: Update
    author: christophd
  - title: Rework root application context
    id: 215
    type: Update
    author: christophd
  - title: ValidationMatcher XML schema component
    id: 214
    type: Add
    author: christophd
  - title: Function library component
    id: 213
    type: Add
    author: christophd
  - title: Sequence after test component
    id: 212
    type: Add
    author: christophd
  - title: Sequence before/after suite components
    id: 211
    type: Add
    author: christophd
  - title: Rework sample applications
    id: 210
    type: Update
    author: christophd
  - title: Rework Maven plugin
    id: 209
    type: Update
    author: christophd
  - title: Fail fast when validator is missing
    id: 188
    type: Add
    author: christophd
  - title: Ftp server adapter
    id: 171
    type: Add
    author: christophd
  - title: JMS Soap message converter
    id: 191
    type: Add
    author: christophd
  - title: Citrus Jms header mapper
    id: 90
    type: Add
    author: christophd

- version: 1.4.1
  date: 2014-07-11
  tag: v1-4-1
  issues: https://citrusframework.atlassian.net/browse/CITRUS-
  stories: https://citrusframework.atlassian.net/browse/CITRUS-
  changes:
  - title: Dynamic endpoint components
    id: 207
    type: Add
    author: christophd
  - title: Apache Camel support
    id: 205
    type: Add
    author: christophd
  - title: Vert.x support
    id: 203
    type: Add
    author: christophd
  - title: Missing soap must understand interceptor support
    id: 202
    type: Fix
    author: christophd
  - title: Custom interceptors in citrus-ws server component not loaded
    id: 201
    type: Fix
    author: christophd

- version: 1.4
  date: 2014-05-02
  tag: v1-4
  issues: https://citrusframework.atlassian.net/browse/CITRUS-
  stories: https://citrusframework.atlassian.net/browse/CITRUS-
  changes:
  - title: Global variables component
    id: 200
    type: Add
    author: christophd
  - title: Auto sleep < 1 second
    id: 199
    type: Fix
    author: christophd
  - title: JSON text validator strict mode
    id: 198
    type: Add
    author: christophd
  - title: Attachment spelling in Java DSL
    id: 197
    type: Fix
    author: christophd
  - title: Java DSL Http specific send options
    id: 195
    type: Add
    author: christophd
  - title: Misleading create variables action in Java DSL
    id: 194
    type: Fix
    author: christophd
  - title: Nested anonymous test actions fail
    id: 192
    type: Fix
    author: christophd
  - title: Dokumentation FTP adapter description
    id: 190
    type: Update
    author: christophd
  - title: Class cast exceptions when using object variable value
    id: 187
    type: Fix
    author: christophd
  - title: AssertionErrors not handled
    id: 186
    type: Fix
    author: christophd
  - title: SSHClient with just username/password
    id: 185
    type: Fix
    author: christophd
  - title: Mail adapter
    id: 184
    type: Add
    author: christophd
  - title: SOAP Http Uri as header
    id: 183
    type: Add
    author: christophd
  - title: XML data dictionary
    id: 166
    type: Add
    author: christophd

- version: 1.3.1
  date: 2013-09-06
  tag: v1-3-1
  issues: https://citrusframework.atlassian.net/browse/CITRUS-
  stories: https://citrusframework.atlassian.net/browse/CITRUS-
  changes:
  - title: Support multiple test methods in Java DSL TestBuilder class
    id: 182
    type: Update
    author: christophd
  - title: Add true/false to BooleanExpressionParser
    id: 181
    type: Update
    author: christophd
  - title: Attribute validation xsi:type namespace dependent
    id: 180
    type: Fix
    author: christophd
  - title: XHTML user guide missing tidy dependency
    id: 179
    type: Fix
    author: christophd
  - title: Groovy message header validation skipped
    id: 178
    type: Fix
    author: christophd
  - title: ProcessContents strategy for xs:any elements in testcase.xsd
    id: 177
    type: Fix
    author: christophd
  - title: Improve message dispatching handler
    id: 176
    type: Update
    author: christophd
  - title: Empty control message disables validation
    id: 175
    type: Fix
    author: christophd
  - title: JAXBHelperImpl using jdk internal NamespacePrefixMapper
    id: 174
    type: Fix
    author: christophd
  - title: MatchWeekday function
    id: 173
    type: Add
    author: christophd
  - title: ChangeDate function
    id: 172
    type: Add
    author: christophd
  - title: FileUtils read to String encoding
    id: 169
    type: Fix
    author: christophd
  - title: Add XSD schema repository bean definition parser
    id: 168
    type: Add
    author: christophd
  - title: Move message constructing interceptor to base interface
    id: 167
    type: Update
    author: christophd

- version: 1.3
  date: 2013-04-01
  tag: v1-3
  issues: https://citrusframework.atlassian.net/browse/CITRUS-
  stories: https://citrusframework.atlassian.net/browse/CITRUS-
  changes:
  - title: Add Http params to basic authentication
    id: 165
    type: Add
    author: christophd
  - title: Support Jetty server with security handler
    id: 164
    type: Add
    author: christophd
  - title: Support multiple SOAP fault detail elements
    id: 163
    type: Add
    author: christophd
  - title: Random number function leading zero numbers
    id: 162
    type: Fix
    author: christophd
  - title: SOAP 1.2 fault detail validation
    id: 161
    type: Fix
    author: christophd
  - title: CurrentDateFunction not threadsafe with custom date format pattern
    id: 160
    type: Fix
    author: christophd
  - title: MessageSelectorBuilder breaks with 'A' 'N' 'D' characters
    id: 159
    type: Fix
    author: christophd
  - title: Http error code simulation
    id: 158
    type: Add
    author: christophd
  - title: SSH adapter for mocking SSH requests
    id: 157
    type: Add
    author: roland
  - title: Extend schema repository with pattern resolver
    id: 156
    type: Update
    author: christophd
  - title: Add WSDL support for schema repository
    id: 155
    type: Add
    author: christophd
  - title: Add SOAP fault actor support
    id: 154
    type: Add
    author: christophd
  - title: Test actors
    id: 153
    type: Add
    author: christophd
  - title: JUnit test execution broken
    id: 152
    type: Fix
    author: christophd
  - title: Resolve function throwing StringIndexOutOfBounds
    id: 151
    type: Fix
    author: christophd
  - title: WebServiceEndpoint - NullPointerException when there´s no response
    id: 150
    type: Fix
    author: christophd
  - title: XPath breaks message selector with "=" character
    id: 149
    type: Fix
    author: christophd
  - title: Java action with String argument type
    id: 148
    type: Fix
    author: christophd
  - title: Comma character breaks concat function
    id: 147
    type: Fix
    author: christophd
  - title: Support variables in file resource paths
    id: 146
    type: Update
    author: christophd
  - title: JSONArray as top level element
    id: 145
    type: Fix
    author: christophd
  - title: SOAP fault detail schema validation
    id: 143
    type: Fix
    author: christophd
  - title: Add new test action for running ANT build targets
    id: 142
    type: Add
    author: christophd
  - title: JUnit samples
    id: 91
    type: Add
    author: christophd
  - title: JMS durable subscribers
    id: 84
    type: Add
    author: christophd
  - title: Fork Http send action
    id: 82
    type: Add
    author: christophd
  - title: Java DSL for writing test cases
    id: 68
    type: Add
    author: christophd
    
- version: 1.2
  date: 2012-07-05
  tag: v1-2
  changes:
  - title: Add XML validation matcher
    id: 368
    type: Add
    author: christophd
  - title: Add JSON slurper Groovy validation support
    id: 367
    type: Add
    author: danielp
  - title: Fixed issue with JSONArray and simple object values
    id: 366
    type: Fix
    author: christophd
  - title: Message tracing log files
    id: 365
    type: Add
    author: christophd
  - title: Schema mappings on receive action definition
    id: 364
    type: Add
    author: christophd
  - title: Typed message headers
    id: 363
    type: Add
    author: christophd
  - title: Purge message channel action
    id: 362
    type: Add
    author: christophd
  - title: Schema mapping strategy chain
    id: 361
    type: Add
    author: christophd
  - title: Root QName schema mapping strategy
    id: 360
    type: Add
    author: christophd
  - title: Local host address function
    id: 359
    type: Add
    author: christophd
  - title: Function for digest authentication header creation
    id: 358
    type: Add
    author: christophd
  - title: Message selector support for message channels
    id: 356
    type: Add
    author: christophd
  - title: Root QName message selector on message channels
    id: 357
    type: Add
    author: christophd
  - title: Fixed JBoss Maven repository
    id: 355
    type: Fix
    author: christophd
  - title: Upgrade to Spring 3.1.1
    id: 352
    type: Update
    author: christophd
  - title: Upgrade to Spring WS 2.1.0
    id: 353
    type: Update
    author: christophd
  - title: Upgrade to Spring Integration 2.1.2
    id: 354
    type: Update
    author: christophd
  - title: Custom validation matchers
    id: 348
    type: Add
    author: cwied
  - title: Work on Sonar reported warnings
    id: 339
    type: Fix
    author: christophd
  - title: Do not use ParseException
    id: 362
    type: Fix
    author: christophd
  - title: Custom actions tutorial
    id: 331
    type: Add
    author: jza
  - title: Validation matchers
    id: 346
    type: Add
    author: cwied
  - title: Validate REST Http error status codes
    id: 400
    type: Add
    author: christophd
  - title: Write blog entry on TestNG parameter support
    id: 369
    type: Add
    author: christophd
  - title: Unknown test error reporting
    id: 363
    type: Fix
    author: christophd
  - title: Documentation bug on JmsConnectingMessageHandler package
    id: 366
    type: Fix
    author: christophd
  - title: Variable support in Java action
    id: 301
    type: Fix
    author: christophd
  - title: Setter on messaging template attribute in message-channel sender/receiver
    id: 367
    type: Fix
    author: christophd
  - title: property marker escaping in HTML reporter
    id: 365
    type: Fix
    author: christophd
  - title: JSON null value validation
    id: 364
    type: Fix
    author: christophd
  - title: REST support (client and server side)
    id: 312
    type: Add
    author: christophd
  - title: Autowired tasks before/after suite
    id: 247
    type: Add
    author: christophd
  - title: TestNG parameter as variables
    id: 248
    type: Add
    author: christophd
  - title: Maven3 support
    id: 299
    type: Add
    author: christophd
  - title: Update Maven plugin versions
    id: 300
    type: Add
    author: christophd
  - title: Fixed Http server connections from other machines
    id: 361
    type: Fix
    author: christophd
  - title: Mime headers in SOAP client
    id: 316
    type: Add
    author: christophd
  - title: Fork mode for SOAP message sending
    id: 303
    type: Add
    author: christophd
  - title: Create variable from Groovy script
    id: 317
    type: Add
    author: jblipphaus
  - title: HTML test report
    id: 314
    type: Add
    author: philkom
  - title: Citrus Maven archetype
    id: 323
    type: Add
    author: christophd
  - title: Variable support in templates
    id: 350
    type: Fix
    author: christophd
  - title: Groovy SQL result set validation
    id: 330
    type: Add
    author: christophd
  - title: Custom imports in Groovy scripts
    id: 347
    type: Add
    author: christophd
  - title: Objects as test variables
    id: 349
    type: Add
    author: christophd
  - title: Plain text message validator
    id: 344
    type: Add
    author: christophd
  - title: JSON message validator
    id: 343
    type: Add
    author: christophd
  - title: No XML specifica in TestContext
    id: 345
    type: Fix
    author: christophd
  - title: Multi-line SQL validation stmts
    id: 324
    type: Fix
    author: philkom
  - title: onFinish() of JUnitReporter called too late
    id: 322
    type: Fix
    author: christophd
  - title: Global namespace mappings for XPath
    id: 342
    type: Add
    author: christophd
  - title: Validate namespaces support is broken
    id: 195
    type: Fix
    author: christophd
  - title: Support message channel name resolving
    id: 336
    type: Add
    author: christophd
  - title: Add custom connectors to Citrus Jetty server
    id: 321
    type: Add
    author: christophd
  - title: WsAddressing support in Soap message sender
    id: 338
    type: Add
    author: christophd
  - title: Maven plugin for test generation from WSDL and XSD
    id: 308
    type: Add
    author: christophd
  - title: Dynamic Http endpoint uri resolver
    id: 334
    type: Add
    author: christophd
  - title: Dynamic SOAP endpoint uri resolver
    id: 333
    type: Add
    author: christophd
  - title: Handle errors in before suite/class annotated methods
    id: 332
    type: Fix
    author: christophd
  - title: Log SOAP client errors properly
    id: 325
    type: Add
    author: christophd
  - title: Handle and log errors during ApplicationContext setup
    id: 328
    type: Fix
    author: christophd
  - title: Log SOAP messages in pure nature
    id: 329
    type: Add
    author: christophd
  - title: CDATA vs. any-element
    id: 320
    type: Add
    author: philkom
  - title: Dependency cleanup and version updates
    id: 139
    type: Add
    author: christophd
  - title: HTTP headers in SOAP message validation
    id: 315
    type: Add
    author: christophd
  - title: Validate multiple db rows
    id: 241
    type: Add
    author: philkom
  - title: Groovy XML message validation
    id: 305
    type: Add
    author: philkom
  - title: Groovy MarkupBuilder
    id: 306
    type: Add
    author: philkom
  - title: TestContext in Groovy action
    id: 304
    type: Add
    author: philkom
  - title: Variable support in property loader
    id: 272
    type: Add
    author: christophd

- version: 1.1
  date: 2010-08-12
  tag: v1-1
  changes:
  - title: Log message when validation fails
    id: 313
    type: Add
    author: maherma
  - title: Log XSD schema validation errors properly
    id: 290
    type: Fix
    author: maherma
  - title: SubstringAfterFunction
    id: 297
    type: Fix
    author: cwied
  - title: Attachment support for webservice replies
    id: 296
    type: Add
    author: cwied
  - title: Support for namespace uri containing "xmlns" phrase
    id: 295
    type: Fix
    author: christophd
  - title: SOAP header XML support
    id: 287
    type: Add
    author: christophd
  - title: MessageChannelConnecting MessageHandler
    id: 246
    type: Add
    author: christophd
  - title: Template parameter variable support
    id: 294
    type: Fix
    author: dimovelev
  - title: Template parameter as CDATA
    id: 293
    type: Add
    author: dimovelev
  - title: MapValueFunction
    id: 292
    type: Add
    author: dimovelev
  - title: RandomEnumValueFunction
    id: 291
    type: Add
    author: dimovelev
  - title: Ignore placeholder
    id: 286
    type: Add
    author: christophd
  - title: Fixed Spring wiring bug in AbstractTestNGCitrusTest in test set up methods
    id: 289
    type: Fix
    author: maherma
  - title: Support setting variables in TestNG tests
    id: 288
    type: Add
    author: maherma
  - title: Finally block not executed in failure state
    id: 285
    type: Fix
    author: christophd
  - title: Provide line numbers in failure messages
    id: 284
    type: Add
    author: christophd
  - title: Improve exception tracing in parallel container
    id: 283
    type: Add
    author: christophd
  - title: TestExecutionAspect not working
    id: 191
    type: Fix
    author: christophd
  - title: NPE in ws:receive without attachment data
    id: 268
    type: Fix
    author: christophd
  - title: XPath result type support (boolean, string, number, node)
    id: 281
    type: Fix
    author: christophd
  - title: XML namespace context support in XPath expressions
    id: 277
    type: Fix
    author: christophd
  - title: Added SOAP fault support for sending SOAP responses
    id: 274
    type: Add
    author: christophd
  - title: XML processing instruction in inline XML data
    id: 273
    type: Fix
    author: christophd
  - title: citrus-ant-tasks Unix file path translation
    id: 271
    type: Fix
    author: christophd
  - title: Automatic UTF-8 to UTF-16 conversion when sending messages
    id: 270
    type: Fix
    author: christophd
  - title: Receive timeout ignored when using message selector string
    id: 269
    type: Fix
    author: christophd
  - title: Purge Jms queues - adjust receive timeout
    id: 244
    type: Fix
    author: christophd
  - title: Premature EOF in Citrus WS endpoint
    id: 243
    type: Fix
    author: christophd
  - title: SOAP header to JMS header conversion using WebLogic JMS Server
    id: 226
    type: Fix
    author: christophd
  - title: Read database values to variables without validation
    id: 240
    type: Fix
    author: christophd
  - title: Variable replacement in file resource
    id: 237
    type: Fix
    author: christophd
  - title: Handle large SOAP attachments
    id: 236
    type: Fix
    author: christophd
  - title: Inline attachment data setter in ws:send
    id: 235
    type: Fix
    author: christophd
  - title: Template parameter in parallel container
    id: 222
    type: Fix
    author: christophd
  - title: Overwrite message validator instance in test case
    id: 227
    type: Fix
    author: christophd
  - title: Validate SOAP attachment with unknown content-id
    id: 225
    type: Fix
    author: christophd
  - title: Set SOAP attachment validator in test case
    id: 224
    type: Fix
    author: christophd
  - title: Add documentation for auto-sleep in repeat-on-error-until-true
    id: 196
    type: Add
    author: christophd
  - title: Add documentation for Groovy support
    id: 194
    type: Add
    author: christophd
  - title: JMS to SOAP header conversion
    id: 221
    type: Fix
    author: christophd
  - title: Purge JMS queue destinations (JNDI support)
    id: 220
    type: Update
    author: christophd
  - title: Validating SOAP attachments
    id: 219
    type: Update
    author: christophd
  - title: Improved JMS Topic support in sender/receiver
    id: 216
    type: Update
    author: christophd
  - title: Fixed sender/receiver configuration when using JMS topics
    id: 217
    type: Fix
    author: christophd
  - title: Parallel container failing meaningful when handling single exception
    id: 215
    type: Update
    author: christophd
  - title: JMSTemplate interference with default destination setting
    id: 212
    type: Fix
    author: christophd
  - title: Creating new test cases with ant
    id: 210
    type: Fix
    author: christophd
  - title: SOAP header mapping for WSEndpoint implementation
    id: 211
    type: Fix
    author: christophd
  - title: Receive timeout configuration not compliant with PropertyPlaceholderConfigurer
    id: 205
    type: Fix
    author: christophd
  - title: Sync reply destination holder not threadsafe
    id: 207
    type: Fix
    author: christophd
  - title: Sync reply message handler not threadsafe
    id: 206
    type: Fix
    author: christophd
  - title: JMS receiver ignoring timeout setting when adding JMS selector
    id: 208
    type: Fix
    author: christophd
  - title: Sending SOAP attachments as a client
    id: 203
    type: Add
    author: christophd
  - title: SOAP Fault validation
    id: 189
    type: Add
    author: christophd
  - title: Extended exception validation
    id: 187
    type: Add
    author: christophd
  - title: Generate test documentation in Excel
    id: 204
    type: Add
    author: christophd
  - title: Extend test case meta-info with custom elements
    id: 202
    type: Add
    author: christophd
  - title: Write custom actions / extend test case with custom actions
    id: 201
    type: Add
    author: christophd
  - title: Interactive test creation in Maven plugin
    id: 213
    type: Add
    author: christophd
  - title: Interactive Excel doc generation in Maven plugin
    id: 214
    type: Add
    author: christophd
  - title: XML validation - fixed assert error messages
    id: 186
    type: Fix
    author: christophd
  - title: Avoid lower case test names
    id: 184
    type: Fix
    author: christophd
  - title: Set targetPackage for test creation in Maven plugin
    id: 183
    type: Fix
    author: christophd
  - title: Parallel container not failing correctly
    id: 185
    type: Fix
    author: christophd

- version: 1.0
  date: 2009-09-25
  tag: v1-0
  changes:
  - title: Switch to Maven build system
    id: xxx
    type: Update
    author: christophd
  - title: Code refactoring
    id: xxx
    type: Update
    author: christophd
  - title: Documentation update
    id: xxx
    type: Update
    author: christophd
  - title: Installation process
    id: xxx
    type: Update
    author: christophd
  - title: Maven plugin for test case creation
    id: xxx
    type: Add
    author: christophd
  - title: Citrus ANT tasks
    id: xxx
    type: Add
    author: christophd
  - title: Custom Spring 2.x XML configuration schema
    id: xxx
    type: Add
    author: christophd<|MERGE_RESOLUTION|>--- conflicted
+++ resolved
@@ -3,91 +3,92 @@
   issues: https://github.com/christophd/citrus/issues/
   stories: https://github.com/christophd/citrus/issues/
   changes:
-<<<<<<< HEAD
   - title: Update to Java 8
       id: 133
       type: Add
       author: christophd
 
+- version: 2.6.2
+  date: 2016-11-14
+  tag: v2-6-2
+  issues: https://github.com/christophd/citrus/issues/
+  stories: https://github.com/christophd/citrus/issues/
+  changes:
+  - title: Escape variable expression syntax
+    id: 160
+    type: Update
+    author: christophd
+  - title: Add custom servlet filters to http server
+    id: 159
+    type: Add
+    author: christophd
+  - title: Support Gzip message compression
+    id: 158
+    type: Add
+    author: christophd
+  - title: Add message wait condition
+    id: 156
+    type: Add
+    author: christophd
+  - title: Add JsonPath function
+    id: 155
+    type: Add
+    author: christophd
+  - title: Add Xpath function
+    id: 154
+    type: Add
+    author: christophd
+  - title: Improve XSD schema documentation
+    id: 147
+    type: Update
+    author: christophd
+  - title: Exception handling bug on forked actions
+    id: 146
+    type: Fix
+    author: christophd
+  - title: Gradle sample
+    id: 145
+    type: Add
+    author: christophd
+  - title: DataProvider explicit name support
+    id: 142
+    type: Fix
+    author: christophd
+  - title: Validation of JMS SoapAction not working
+    id: 141
+    type: Fix
+    author: christophd
+  - title: Support dynamic endpoints uri for https
+    id: 137
+    type: Update
+    author: christophd
+  - title: ignore Xpath only matches first element
+    id: 130
+    type: Fix
+    author: christophd
+  - title: escapeXml function still buggy
+    id: 128
+    type: Fix
+    author: christophd
+  - title: Add variables and test context support in static response adapter
+    id: 122
+    type: Update
+    author: christophd
+  - title: EscapeXml function not working with comments
+    id: 118
+    type: Fix
+    author: christophd
+  - title: Add configurable XML serializer
+    id: 113
+    type: Update
+    author: christophd
+  - title: Allow Http accept header setting
+    id: 112
+    type: Update
+    author: christophd
+
 - version: 2.6.1
   date: 2016-09-23
-=======
-  - title: Escape variable expression syntax
-    id: 160
-    type: Update
-    author: christophd
-  - title: Add custom servlet filters to http server
-    id: 159
-    type: Add
-    author: christophd
-  - title: Support Gzip message compression
-    id: 158
-    type: Add
-    author: christophd
-  - title: Add message wait condition
-    id: 156
-    type: Add
-    author: christophd
-  - title: Add JsonPath function
-    id: 155
-    type: Add
-    author: christophd
-  - title: Add Xpath function
-    id: 154
-    type: Add
-    author: christophd
-  - title: Improve XSD schema documentation
-    id: 147
-    type: Update
-    author: christophd
-  - title: Exception handling bug on forked actions
-    id: 146
-    type: Fix
-    author: christophd
-  - title: Gradle sample
-    id: 145
-    type: Add
-    author: christophd
-  - title: DataProvider explicit name support
-    id: 142
-    type: Fix
-    author: christophd
-  - title: Validation of JMS SoapAction not working
-    id: 141
-    type: Fix
-    author: christophd
-  - title: Support dynamic endpoints uri for https
-    id: 137
-    type: Update
-    author: christophd
-  - title: ignore Xpath only matches first element
-    id: 130
-    type: Fix
-    author: christophd
-  - title: escapeXml function still buggy
-    id: 128
-    type: Fix
-    author: christophd
-  - title: Add variables and test context support in static response adapter
-    id: 122
-    type: Update
-    author: christophd
-  - title: EscapeXml function not working with comments
-    id: 118
-    type: Fix
-    author: christophd
-  - title: Add configurable XML serializer
-    id: 113
-    type: Update
-    author: christophd
-  - title: Allow Http accept header setting
-    id: 112
-    type: Update
-    author: christophd
-
-- version: 2.6.1
-  date: 2016-10-07
->>>>>>> cf115504
   tag: v2-6-1
   issues: https://github.com/christophd/citrus/issues/
   stories: https://github.com/christophd/citrus/issues/
