/*
 * Copyright 2006-2015 the original author or authors.
 *
 * Licensed under the Apache License, Version 2.0 (the "License");
 * you may not use this file except in compliance with the License.
 * You may obtain a copy of the License at
 *
 *    http://www.apache.org/licenses/LICENSE-2.0
 *
 * Unless required by applicable law or agreed to in writing, software
 * distributed under the License is distributed on an "AS IS" BASIS,
 * WITHOUT WARRANTIES OR CONDITIONS OF ANY KIND, either express or implied.
 * See the License for the specific language governing permissions and
 * limitations under the License.
 */

package com.consol.citrus.dsl.builder;

import com.consol.citrus.condition.*;
import com.consol.citrus.container.AbstractActionContainer;
import com.consol.citrus.container.Wait;
import com.consol.citrus.dsl.design.TestDesigner;
import com.consol.citrus.dsl.runner.TestRunner;

import java.io.File;
import java.util.Stack;

/**
 * Wait action pauses test execution until a condition is satisfied. If the condition is not satisfied after the
 * configured timeout then the test exits with an error.
 *
 * @since 2.4
 */
public class WaitBuilder extends AbstractTestContainerBuilder<Wait> {

    private final Stack<AbstractActionContainer> containers;

    /**
     * Constructor using designer and action field.
     *
     * @param designer
     * @param action
     */
    public WaitBuilder(TestDesigner designer, Wait action, Stack<AbstractActionContainer> containers) {
        super(designer, action);
        this.containers = containers;
    }

    /**
     * Constructor using runner and action field.
     *
     * @param runner
     * @param action
     */
    public WaitBuilder(TestRunner runner, Wait action) {
        super(runner, action);
        this.containers = new Stack<>();
    }

    /**
     * Condition to wait for during execution.
     *
     * @param condition
     * @return
     */
    public Wait condition(Condition condition) {
        container.setCondition(condition);
        return this.buildAndRun();
    }

    /**
     * The HTTP condition to wait for during execution.
     *
     * @deprecated in favor of {@link #http()}
     */
    @Deprecated
    public WaitHttpConditionBuilder http(String url) {
        HttpCondition condition = new HttpCondition();
        condition.setUrl(url);
        container.setCondition(condition);
        this.buildAndRun();
        return new WaitHttpConditionBuilder(condition, this);
    }

    /**
     * The HTTP condition to wait for during execution.
     *
     * @return
     */
    public WaitHttpConditionBuilder http() {
        HttpCondition condition = new HttpCondition();
        container.setCondition(condition);
        return new WaitHttpConditionBuilder(condition, this);
    }

    /**
     * The message condition to wait for during execution.
     *
<<<<<<< HEAD
     * @param name the message to wait on
     * @return
     * @deprecated in favor of {@link #message()}
     */
    @Deprecated
    public WaitConditionBuilder message(String name) {
        MessageCondition condition = new MessageCondition();
        condition.setMessageName(name);
        container.setCondition(condition);
        this.buildAndRun();
        return new WaitMessageConditionBuilder(condition, this);
    }

    /**
     * The message condition to wait for during execution.
=======
>>>>>>> c545228e
     * @return
     */
    public WaitMessageConditionBuilder message() {
        MessageCondition condition = new MessageCondition();
        container.setCondition(condition);
        return new WaitMessageConditionBuilder(condition, this);
    }

    /**
     * The test action condition to wait for during execution.
     *
     * @return
     */
    public WaitActionConditionBuilder execution() {
        ActionCondition condition = new ActionCondition();
        container.setCondition(condition);
        containers.push(container);
        return new WaitActionConditionBuilder(container, condition, this);
    }

    /**
     * The file condition to wait for during execution.
     *
     * @deprecated in favor of {@link #file()}
     */
    @Deprecated
    public WaitFileConditionBuilder file(String filePath) {
        FileCondition condition = new FileCondition();
        condition.setFilePath(filePath);
        container.setCondition(condition);
        this.buildAndRun();
        return new WaitFileConditionBuilder(condition, this);
    }

    /**
     * The file condition to wait for during execution.
     *
     * @deprecated in favor of {@link #file()}
     */
    @Deprecated
    public WaitFileConditionBuilder file(File file) {
        FileCondition condition = new FileCondition();
        condition.setFile(file);
        container.setCondition(condition);
        this.buildAndRun();
        return new WaitFileConditionBuilder(condition, this);
    }

    /**
     * The file condition to wait for during execution.
     *
     * @return
     */
    public WaitFileConditionBuilder file() {
        FileCondition condition = new FileCondition();
        container.setCondition(condition);
        return new WaitFileConditionBuilder(condition, this);
    }

    /**
     * The total length of seconds to wait on the condition to be satisfied
     *
     * @param seconds
     * @return
     */
    public WaitBuilder seconds(String seconds) {
        container.setSeconds(seconds);
        return this;
    }

    /**
     * The total length of seconds to wait on the condition to be satisfied
     *
     * @param seconds
     * @return
     */
    public WaitBuilder seconds(Long seconds) {
        container.setSeconds(seconds.toString());
        return this;
    }

    /**
     * The total length of milliseconds to wait on the condition to be satisfied
     *
     * @param milliseconds
     * @return
     */
    public WaitBuilder ms(String milliseconds) {
        container.setMilliseconds(milliseconds);
        return this;
    }

    /**
     * The total length of milliseconds to wait on the condition to be satisfied
     *
     * @param milliseconds
     * @return
     */
    public WaitBuilder ms(Long milliseconds) {
        container.setMilliseconds(String.valueOf(milliseconds));
        return this;
    }

    /**
     * The total length of milliseconds to wait on the condition to be satisfied
     *
     * @param milliseconds
     * @return
     */
    public WaitBuilder milliseconds(String milliseconds) {
        container.setMilliseconds(milliseconds);
        return this;
    }

    /**
     * The total length of milliseconds to wait on the condition to be satisfied
     *
     * @param milliseconds
     * @return
     */
    public WaitBuilder milliseconds(Long milliseconds) {
        container.setMilliseconds(String.valueOf(milliseconds));
        return this;
    }

    /**
     * The interval in seconds to use between each test of the condition
     *
     * @param interval
     * @return
     */
    public WaitBuilder interval(String interval) {
        container.setInterval(interval);
        return this;
    }

    /**
     * The interval in seconds to use between each test of the condition
     *
     * @param interval
     * @return
     */
    public WaitBuilder interval(Long interval) {
        container.setInterval(String.valueOf(interval));
        return this;
    }

    /**
     * Finishes action build process.
     *
     * @return
     */
    public Wait buildAndRun() {
        if (designer != null) {
            designer.action(this);
        } else if (runner != null) {
            runner.run(super.build());
        }

        return super.build();
    }
}<|MERGE_RESOLUTION|>--- conflicted
+++ resolved
@@ -96,7 +96,6 @@
     /**
      * The message condition to wait for during execution.
      *
-<<<<<<< HEAD
      * @param name the message to wait on
      * @return
      * @deprecated in favor of {@link #message()}
@@ -112,8 +111,7 @@
 
     /**
      * The message condition to wait for during execution.
-=======
->>>>>>> c545228e
+     *
      * @return
      */
     public WaitMessageConditionBuilder message() {
