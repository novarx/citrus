--- conflicted
+++ resolved
@@ -26,11 +26,7 @@
   }},
   ["TemplateManager", "AppRouter", "WebSocketHolder", "domReady!"], function(TemplateManager, AppRouter, WebSocketHolder) {
     
-<<<<<<< HEAD
-  TemplateManager.load(['HeaderView'], function() {
-=======
   TemplateManager.load(['HeaderView', 'WelcomeView'], function() {
->>>>>>> a9760ebc
       CitrusWebSocket = new WebSocketHolder();
       CitrusAdmin = new AppRouter();
       
